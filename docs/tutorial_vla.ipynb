{
 "cells": [
  {
   "cell_type": "markdown",
<<<<<<< HEAD
   "id": "756761ad-fe5f-4de7-b02e-26ab85d7e2fe",
=======
   "id": "1c95fda1-555f-4da9-991a-1fb620024f61",
>>>>>>> 86e8d915
   "metadata": {},
   "source": [
    "[![Open In Colab](https://colab.research.google.com/assets/colab-badge.svg)](https://colab.research.google.com/github/casangi/astrohack/blob/main/docs/tutorial_vla.ipynb)"
   ]
  },
  {
   "cell_type": "markdown",
   "id": "80ca8c71-4c92-41f6-8aee-a8aa4ee5fb2f",
   "metadata": {},
   "source": [
    "![astrohack](_media/astrohack_logo.png)"
   ]
  },
  {
   "cell_type": "code",
   "execution_count": null,
<<<<<<< HEAD
   "id": "7db6f868-030c-41ee-8188-c236aa675c27",
   "metadata": {
    "tags": []
   },
   "outputs": [],
   "source": [
    "import os\n",
    "\n",
=======
   "id": "d3616f6b-7c66-4f9c-a380-8a5c3c13f852",
   "metadata": {},
   "outputs": [],
   "source": [
    "import os\n",
>>>>>>> 86e8d915
    "from importlib.metadata import version\n",
    "\n",
    "try:\n",
    "    import astrohack\n",
<<<<<<< HEAD
    "    \n",
    "    print('AstroHACK version', version('astrohack'), 'already installed.')\n",
    "except ImportError as e:\n",
    "    print(e)\n",
    "    print('Installing AstroHACK')\n",
    "    \n",
    "    os.system(\"pip install astrohack\")\n",
    "    \n",
    "    import astrohack \n",
    "    print('astrohack version', version('astrohack'), ' installed.')"
=======
    "    print('AstroHACK version',version('astrohack'),'already installed.')\n",
    "except ImportError as e:\n",
    "    print(e)\n",
    "    print('Installing AstroHACK')\n",
    "    os.system(\"pip install astrohack\")\n",
    "    import astrohack \n",
    "    print('astrohack version',version('astrohack'),' installed.')"
>>>>>>> 86e8d915
   ]
  },
  {
   "cell_type": "markdown",
   "id": "e46c2166",
   "metadata": {},
   "source": [
    "# VLA Data Tutorial\n",
    "\n",
    "### Important External Information\n",
    "\n",
    "- #### xarray Official Documentation ([docs](https://docs.xarray.dev/en/stable/)).\n",
    "- #### Dask Official Documentation ([docs](https://www.dask.org/)).\n",
    "- #### zarr Official Documentation ([docs](https://zarr.readthedocs.io/en/stable/))"
   ]
  },
  {
   "cell_type": "markdown",
   "id": "8f192eb8-7e2f-48a4-a04b-543629f3af79",
   "metadata": {},
   "source": [
    "## Download Tutorial Data"
   ]
  },
  {
   "cell_type": "code",
   "execution_count": null,
   "id": "ffb79bcd",
   "metadata": {
    "tags": []
   },
   "outputs": [],
   "source": [
    "from astrohack.gdown_utils import gdown_data\n",
    "\n",
    "gdown_data('ea25_cal_small_spw1_4_60_ea04_after.ms', download_folder='data')"
   ]
  },
  {
   "cell_type": "markdown",
   "id": "81fa2ab3-b718-46e3-9dd0-b29eba815a57",
   "metadata": {},
   "source": [
    "## Holography Data File API\n",
    "\n",
    "As part of the `astroHACK` API a set of functions to allow users to easily open on disk holography files has been provided. Each function takes an `astroHACK` holography file name as an argument and returns an object related to the given file. Each object allows the user to access data via dictionary keys with values consisting of the relevant holography dataset. Each object allows provides a `summary()` helper object to print out the available keys for each file. An example call for each file type is show below and the API documentation for all data-io functions can be found [here](https://astrohack.readthedocs.io/en/latest/_api/autoapi/astrohack/dio/index.html)."
   ]
  },
  {
   "cell_type": "code",
   "execution_count": 4,
   "id": "2f70a51f-a443-4316-809c-98d68dcc098c",
   "metadata": {
    "tags": []
   },
   "outputs": [],
   "source": [
    "from astrohack.dio import open_holog\n",
    "from astrohack.dio import open_image\n",
    "from astrohack.dio import open_panel\n",
    "from astrohack.dio import open_pointing\n",
    "\n",
    "holog_data = open_holog(file='./data/ea25_cal_small_spw1_4_60_ea04_after.holog.zarr')\n",
    "image_data = open_image(file='./data/ea25_cal_small_spw1_4_60_ea04_after.image.zarr')\n",
    "panel_data = open_panel(file='./data/ea25_cal_small_spw1_4_60_ea04_after.panel.zarr')\n",
    "pointing_data = open_pointing(file='./data/ea25_cal_small_spw1_4_60_ea04_after.point.zarr')"
   ]
  },
  {
   "cell_type": "markdown",
   "id": "42331121-cc19-4f28-914b-fb5e495565bb",
   "metadata": {
    "tags": []
   },
   "source": [
    "## Setup Dask Local Cluster\n",
    "\n",
    "The local Dask client that will handle scheduling and managing of worker for the parallelization can be initialized as below. The user has the option of choosing the number of cores and memory allocations for each worker howerver, we recommend a minimum of 8Gb per core with standard settings.\n",
    "\n",
    "\n",
    "A significant amount of information related to the client and scheduling can be found usign the [Dask Dashboard](https://docs.dask.org/en/stable/dashboard.html). This is a built in dashboard that comes with Dask allows the user to monitor the works during processing. This is especially useful for profilling. For those that are interested in working soley within Jupyterlab a dashboard extension is availabe for [Jupyterlab](https://github.com/dask/dask-labextension#dask-jupyterlab-extension).\n",
    "\n",
    "![dashboard](_media/dashboard.png)"
   ]
  },
  {
   "cell_type": "markdown",
   "id": "7b77df98-adca-4d56-9481-f0851e2c5f8c",
   "metadata": {
    "tags": []
   },
   "source": [
    "from astrohack.astrohack_client import astrohack_local_client\n",
    "\n",
    "client = astrohack_local_client(cores=2, memory_limit='8GB')\n",
    "client"
   ]
  },
  {
   "cell_type": "markdown",
   "id": "a65ccd34-aa93-4689-bc5e-68d4775f759d",
   "metadata": {},
   "source": [
    "## Extract Holog\n",
    "\n",
    "The extraction and restructuring of the holography data if done using the `extract_holog` function. This function is a direct replacement for the `UVHOL` AIPS function. The input to `extract_holog` is a compound dictionary containing the holography-relevant run information including, *scan*, *mapping* and *antenna* information. The structure of the compound dictionary is shown below and a detail description of the structure of the *holog_obs_description* dictionary can be found in the documentation [here](https://astrohack.readthedocs.io/en/latest/_api/autoapi/astrohack/extract_holog/index.html).\n",
    "\n",
    "Inline information on the input paramters can also be gotten using `help(extract_holog)` in the cell."
   ]
  },
  {
   "cell_type": "code",
   "execution_count": null,
   "id": "0f6f37a0-4994-48b6-b930-7fb61e0d8db7",
   "metadata": {
    "tags": []
   },
   "outputs": [],
   "source": [
    "from astrohack.extract_holog import extract_holog\n",
    "\n",
    "scans=[\n",
    "    8, 9, 10, 12, 13, 14, 16, 17, 18, 23, 24, 25, \n",
    "    27, 28, 29, 31, 32, 33, 38, 39, 40, 42, 43, 44, \n",
    "    46, 47, 48, 53, 54, 55, 57\n",
    "]\n",
    "\n",
    "holog_obs_description = {\n",
    "    'map_0' :{\n",
    "        'scans': scans,\n",
    "        'ant':{\n",
    "            'ea25':[\n",
    "                'ea04'\n",
    "            ]\n",
    "        }\n",
    "    }, \n",
    "    'ddi':[0]\n",
    "}\n",
    "\n",
    "#holog_obs_description['ddi'] = [0]\n",
    "\n",
    "holog_mds = extract_holog(\n",
    "    ms_name='data/ea25_cal_small_spw1_4_60_ea04_after.ms', \n",
    "    holog_obs_dict=holog_obs_description,\n",
    "    data_col='CORRECTED_DATA',\n",
    "    parallel=True,\n",
    "    overwrite=True\n",
    ")"
   ]
  },
  {
   "cell_type": "markdown",
   "id": "108c9f23-1091-4dca-bb4e-b6fbf5f1abd3",
   "metadata": {},
   "source": [
    "Once `extract_holog` is finished two files are create: The extracted pointing information is written to disk in the form of a `<point_name>.point.zarr` and the extracted holography data is written to disk as `<point_name>.holog.zarr`. In addition, a holography data object is returned. The `holog_mds` object is a python dict containing the extracted holography data found in `.holog.zarr` but with extended functionality such as providing a summary of the run infomation in table form. Below for each `DDI` we can see the available `scan` and `antenna` information.\n",
    "\n",
    "\n",
    "___point_name.point.zarr:___ <span style=\"color:red\"> The pointing zarr file contains position and pointing information extracted from the pointing table of the input measurement set. In addition, the antenna and mapping scans information is listed for each antenna. The pointing object is structured as a simple dictionary with `key:value` sets with the key being the antenna id and the value being the pointing dataset. </span>\n",
    "\n",
    "```\n",
    "point_mds = \n",
    "{\n",
    "   ant_0: point_ds,\n",
    "            ⋮\n",
    "   ant_n: point_ds\n",
    "}\n",
    "```\n"
   ]
  },
  {
   "cell_type": "markdown",
   "id": "702f7a0b-bc15-4ca9-a476-b655901cd23d",
   "metadata": {},
   "source": [
    "___holog_name.holog.zarr:___ <span style=\"color:red\"> The holog zarr file contains ungridded data extracted from the pointing and main tables from the measurement set. The holog file includes the directional, visibility and weight information recorded on a shared time axis; the sampling is done because the native sample rates between the pointing and main tables are not the same. In addition, the meta data such as sampled parallactic data (beginning, middle and end of scan) and l(m) extent is recorded in the file attributes. The holog file structure is a compound dictionary keyed according to `ddi` -> `map` -> `ant` with values consisting of the holog dataset. </span>\n",
    "\n",
    "```\n",
    "holog_mds = \n",
    "{\n",
    "   ddi_0:{\n",
    "          map_0:{\n",
    "                 ant_0: holog_ds,\n",
    "                          ⋮\n",
    "                 ant_n: holog_ds\n",
    "                },\n",
    "              ⋮\n",
    "          map_p: …\n",
    "         },\n",
    "       ⋮\n",
    "   ddi_m: …\n",
    "}\n",
    "\n",
    "```\n",
    "\n",
    "An example of the holog dataset object is show below."
   ]
  },
  {
   "cell_type": "code",
   "execution_count": null,
   "id": "f4ce2575-5925-4822-b426-fc8b67580e9e",
   "metadata": {
    "tags": []
   },
   "outputs": [],
   "source": [
    "holog_mds['ddi_0']['map_0']['ant_ea25']"
   ]
  },
  {
   "cell_type": "markdown",
   "id": "6b807ce2-9d85-440c-9c17-ec55f910345b",
   "metadata": {},
   "source": [
    "A summary of the available key values can be obtained using the summary convenience function."
   ]
  },
  {
   "cell_type": "code",
   "execution_count": null,
   "id": "5e5127dd-5796-4d05-87c5-8d3747b44c54",
   "metadata": {
    "tags": []
   },
   "outputs": [],
   "source": [
    "holog_mds.summary()"
   ]
  },
  {
   "cell_type": "markdown",
   "id": "188ca309-8d58-4524-a3bd-b6143d1ddffd",
   "metadata": {},
   "source": [
    "In this case there is only one selction in the holography file but the `mds` meta data can be examined in the ordinary way. In addition to this the `numpy` arrays for the data are accessed in a manner similar to `pandas` tables. For instance accessing the data for the `DIRECTIONAL_COSINES` below would be simply\n",
    "```\n",
    ">> holog_mds['ddi_0']['map_0']['ant_ea25'].DIRECTIONAL_COSINES.values\n",
    ">> array([[-0.00433549, -0.0027946 ],\n",
    "       [-0.00870191, -0.00682571],\n",
    "       [-0.00965634, -0.00908509],\n",
    "       ...,\n",
    "       [ 0.00966373,  0.00957556],\n",
    "       [ 0.00966267,  0.00957601],\n",
    "       [ 0.00965895,  0.00956941]])\n",
    "\n",
    ">> holog_mds['ddi_0']['map_0']['ant_ea25'].DIRECTIONAL_COSINES.values.shape\n",
    ">> (9145, 2)\n",
    "\n",
    "```\n",
    "where the dimension are given in the `mds` output for each data variable (in this case `(time, lm)`). A more in-depth overview of how to interact with Dask Dataset can be found [here](https://tutorial.dask.org/)."
   ]
  },
  {
   "cell_type": "markdown",
   "id": "ab5d55ba-96fc-44bb-898f-8aefd7f6a8a3",
   "metadata": {},
   "source": [
    "## Holog\n",
    "\n",
    "The `holog` function processes the holography data and produces a holog image file on disk with the suffix, `.image.zarr`. This function is a direct replacement for the `HOLOG` AIPS function. It is required that the user provide the `grid_size` and `cell_size` when processing holography data. The `grid_size` defines the number of `l x m`  points used to when doing the gridding. The `cell_size` defines the value in arseconds of each grid spacing. More in-depth parameter information can be found in readthedocs [here](https://astrohack.readthedocs.io/en/latest/_api/autoapi/astrohack/holog/index.html).\n",
    "\n",
    "Inline information on the input paramters can also be gotten using `help(holog)` in the cell."
   ]
  },
  {
   "cell_type": "code",
   "execution_count": null,
   "id": "a0fe01a7-05d8-4865-825a-5eeda5c4042d",
   "metadata": {
    "tags": []
   },
   "outputs": [],
   "source": [
    "import numpy as np\n",
    "\n",
    "from astrohack import holog\n",
    "\n",
    "cell_size = np.array([-0.0006442, 0.0006442]) # arcseconds\n",
    "grid_size = np.array([31, 31])                # pixels\n",
    "\n",
    "image_mds = holog(\n",
    "    holog_name='data/ea25_cal_small_spw1_4_60_ea04_after.holog.zarr',\n",
    "    grid_size=grid_size, \n",
    "    cell_size=cell_size, \n",
    "    overwrite=True,\n",
    "    phase_fit=True,\n",
    "    apply_mask=True,\n",
    "    to_stokes=True,\n",
    "    parallel=True\n",
    ")"
   ]
  },
  {
   "cell_type": "markdown",
   "id": "0beb9904-a5fb-48c6-8ddb-82e6f8678e3c",
   "metadata": {
    "tags": []
   },
   "source": [
    "___image_name.image.zarr:___ <span style=\"color:red\"> The image zarr file contains gridded image data the beam, extracted aperture and the amplitude and phase components. It also contains all of the relevant coordinate information. The image file structure is a compound dictionary keys according to `ant` -> `ddi` with the dictionary values consisting of the image dataset. </span>\n",
    "\n",
    "```\n",
    "image_mds = \n",
    "{\n",
    "   ant_0:{\n",
    "          ddi_0: image_ds,\n",
    "                 ⋮               \n",
    "          ddi_m: image_ds\n",
    "         },\n",
    "       ⋮\n",
    "   ant_n: …\n",
    "}\n",
    "\n",
    "```\n",
    "\n",
    "\n",
    "An example of the image dataset object is show below."
   ]
  },
  {
   "cell_type": "code",
   "execution_count": null,
   "id": "67f4ac19-5b40-4f93-8d6a-d5fd8362d517",
   "metadata": {
    "tags": []
   },
   "outputs": [],
   "source": [
    "image_mds['ant_ea25']['ddi_0']"
   ]
  },
  {
   "cell_type": "markdown",
   "id": "b879a189-d321-4f78-834d-5424a39d07a8",
   "metadata": {},
   "source": [
    "A summary of the available key values can be obtained using the summary convenience function."
   ]
  },
  {
   "cell_type": "code",
   "execution_count": null,
   "id": "c1e65b1e-6911-4ccd-a6e2-09617f36b511",
   "metadata": {
    "tags": []
   },
   "outputs": [],
   "source": [
    "image_mds.summary()"
   ]
  },
  {
   "cell_type": "markdown",
   "id": "9c1a32d2-e5ef-44e8-84ec-f3df4d208f15",
   "metadata": {},
   "source": [
    "Each of the holography output files is a compound dictionary with respect to the run parameters and contains a Dask Dataset, this means that the holography files have access to all native Dask functionality. The user can use their favorite plotting package to visualize the data or use Dask's internal functions to do simple filtering and plotting."
   ]
  },
  {
   "cell_type": "code",
   "execution_count": null,
   "id": "429fa9c6-956c-4b36-b09f-a7c62aabd293",
   "metadata": {
    "tags": []
   },
   "outputs": [],
   "source": [
    "image_mds['ant_ea25']['ddi_0'].ANGLE.isel(chan=0, pol=0).plot()"
   ]
  },
  {
   "cell_type": "markdown",
   "id": "0c6f2f8c-afae-48d5-9f07-d35e77ffe5cc",
   "metadata": {
    "tags": []
   },
   "source": [
    "## Panel\n",
    "\n",
    "The `panel` function takes the place of and expands the `PANEL` AIPS function to processes the image information and derives adjustements to the dish panels. This produces a file on disk of format `.panel.zarr` containing information on corrections, residuals and screw adjustments. As an added bonus the `panel` function has a helper function to convert aips data to astrohack format and process it using the `aips_holog_to_astrohack` function. For a full description of the operation and arguments of the `panel` function see [docs](https://astrohack.readthedocs.io/en/latest/_api/autoapi/astrohack/panel/index.html)."
   ]
  },
  {
   "cell_type": "code",
   "execution_count": null,
   "id": "2ce3462e-48b8-4826-adc3-e628fbc4fdab",
   "metadata": {
    "tags": []
   },
   "outputs": [],
   "source": [
    "from astrohack.panel import panel\n",
    "\n",
    "panel_model = 'rigid'\n",
    "\n",
    "panel_mds = panel(\n",
    "    image_name='data/ea25_cal_small_spw1_4_60_ea04_after.image.zarr', \n",
    "    panel_model=panel_model, \n",
    "    parallel=True,\n",
    "    overwrite=True\n",
    ")"
   ]
  },
  {
   "cell_type": "markdown",
   "id": "b623156c-691c-47fc-ad14-0b2d5a9a0d40",
   "metadata": {},
   "source": [
    "___panel_name.panel.zarr:___ <span style=\"color:red\"> The panel zarr file contains process information regarding the per panel scre corrections as well as residuals, masks and phase corrections used to produce them. The panel file structure is a compound dictionary keyed according to `ant` -> `ddi` with the value consisting of the panel dataset.</span>\n",
    "\n",
    "```\n",
    "panel_mds = \n",
    "{\n",
    "   ant_0:{\n",
    "          ddi_0: panel_ds,\n",
    "                 ⋮               \n",
    "          ddi_m: panel_ds\n",
    "         },\n",
    "       ⋮\n",
    "   ant_n: …\n",
    "\n",
    "```\n",
    "\n",
    "An example of the panel dataset object is show below."
   ]
  },
  {
   "cell_type": "code",
   "execution_count": null,
   "id": "033850be-7f56-447c-91a4-b5fb3d602a37",
   "metadata": {
    "tags": []
   },
   "outputs": [],
   "source": [
    "panel_mds['ant_ea25']['ddi_0']"
   ]
  },
  {
   "cell_type": "markdown",
   "id": "b4b5b594-0490-46fd-bc10-5c0eddaa1223",
   "metadata": {},
   "source": [
    "A summary of the available key values can be obtained using the summary convenience function."
   ]
  },
  {
   "cell_type": "code",
   "execution_count": null,
   "id": "ce77dc75-71c5-4ec6-9628-b57b9c5648a3",
   "metadata": {
    "tags": []
   },
   "outputs": [],
   "source": [
    "panel_mds.summary()"
   ]
  }
 ],
 "metadata": {
  "kernelspec": {
   "display_name": "Python 3 (ipykernel)",
   "language": "python",
   "name": "python3"
  },
  "language_info": {
   "codemirror_mode": {
    "name": "ipython",
    "version": 3
   },
   "file_extension": ".py",
   "mimetype": "text/x-python",
   "name": "python",
   "nbconvert_exporter": "python",
   "pygments_lexer": "ipython3",
   "version": "3.8.13"
  }
 },
 "nbformat": 4,
 "nbformat_minor": 5
}<|MERGE_RESOLUTION|>--- conflicted
+++ resolved
@@ -2,11 +2,7 @@
  "cells": [
   {
    "cell_type": "markdown",
-<<<<<<< HEAD
    "id": "756761ad-fe5f-4de7-b02e-26ab85d7e2fe",
-=======
-   "id": "1c95fda1-555f-4da9-991a-1fb620024f61",
->>>>>>> 86e8d915
    "metadata": {},
    "source": [
     "[![Open In Colab](https://colab.research.google.com/assets/colab-badge.svg)](https://colab.research.google.com/github/casangi/astrohack/blob/main/docs/tutorial_vla.ipynb)"
@@ -23,7 +19,6 @@
   {
    "cell_type": "code",
    "execution_count": null,
-<<<<<<< HEAD
    "id": "7db6f868-030c-41ee-8188-c236aa675c27",
    "metadata": {
     "tags": []
@@ -32,18 +27,10 @@
    "source": [
     "import os\n",
     "\n",
-=======
-   "id": "d3616f6b-7c66-4f9c-a380-8a5c3c13f852",
-   "metadata": {},
-   "outputs": [],
-   "source": [
-    "import os\n",
->>>>>>> 86e8d915
     "from importlib.metadata import version\n",
     "\n",
     "try:\n",
     "    import astrohack\n",
-<<<<<<< HEAD
     "    \n",
     "    print('AstroHACK version', version('astrohack'), 'already installed.')\n",
     "except ImportError as e:\n",
@@ -54,15 +41,6 @@
     "    \n",
     "    import astrohack \n",
     "    print('astrohack version', version('astrohack'), ' installed.')"
-=======
-    "    print('AstroHACK version',version('astrohack'),'already installed.')\n",
-    "except ImportError as e:\n",
-    "    print(e)\n",
-    "    print('Installing AstroHACK')\n",
-    "    os.system(\"pip install astrohack\")\n",
-    "    import astrohack \n",
-    "    print('astrohack version',version('astrohack'),' installed.')"
->>>>>>> 86e8d915
    ]
   },
   {
