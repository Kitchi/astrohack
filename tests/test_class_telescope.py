import pytest
from astrohack._classes.telescope import Telescope, _find_cfg_file, tel_data_path
import os
import filecmp
import shutil


class TestClassTelescope:
    def test_init(self):
        """
        Test the initialization of a Telescope object using the VLA as a test case
        """
<<<<<<< HEAD
        tel = Telescope('vla')
        assert tel.name == 'VLA', 'Telescope name loaded incorrectly'
        assert tel.diam == 25.0, 'Telescope diameter loaded incorrectly'
=======
        tel = Telescope("vla")
        assert tel.name == "VLA"
        assert tel.diam == 25.0
>>>>>>> fb36cb21

        with pytest.raises(Exception):
            tel = Telescope("xxx")

    def test_read(self):
        """
        Tests the reading of a hack file and the errors when trying to read a non-existent file
        """
<<<<<<< HEAD
        tel = Telescope('vla')
        tel.read(tel_data_path+'/vlba.zarr')
        assert tel.name == 'VLBA', 'Telescope name loaded incorrectly'
        assert tel.focus == 8.75, 'Telescope focus length loaded incorrectly'
=======
        tel = Telescope("vla")
        tel.read(tel_data_path + "/vlba.zarr")
        assert tel.name == "VLBA"
        assert tel.focus == 8.75
>>>>>>> fb36cb21

        with pytest.raises(FileNotFoundError):
            tel.read("xxx")

    def test_write(self):
        """
        Test the writting of a hack file containing the telescope atributes
        """
        testfile = "test-tel.zarr"
        tel = Telescope("vla")
        tel.write(testfile)
<<<<<<< HEAD
        assert os.path.exists(testfile), 'Telescope configuration file not created at the proper location'
        assert filecmp.cmp(tel_data_path+'/vlba.zarr/.zattrs', testfile+'/.zattrs') == 0, 'Telescope configuration ' \
                                                                                          'file is not equal to the ' \
                                                                                          'reference'
=======
        assert os.path.exists(testfile)
        assert (
            filecmp.cmp(tel_data_path + "/vlba.zarr/.zattrs", testfile + "/.zattrs")
            == 0
        )
>>>>>>> fb36cb21
        shutil.rmtree(testfile)

    def test_ringed_consistency(self):
        """
        Tests the consistency checks on ringed layout Telescope object
        """
        tel = Telescope("vla")
        tel.onaxisoptics = False
        with pytest.raises(Exception):
            tel._ringed_consistency()
        tel.nrings = 1000
        with pytest.raises(Exception):
            tel._ringed_consistency()

    def test_general_consistency(self):
        """
        Tests the consistency on a general layout Telescope Object
        """
        tel = Telescope("vla")
        with pytest.raises(Exception):
            tel._general_consistency()

    def test_find_cfg_file(self):
        """
        tests the routine to automatically find a hack cfg file for a Telescope object
        """
<<<<<<< HEAD
        filefullpath = _find_cfg_file('vla.zarr', tel_data_path)
        assert filefullpath == tel_data_path+'/vla.zarr', 'Returned path is not the expected path'
=======
        filefullpath = _find_cfg_file("vla.zarr", tel_data_path)
        assert filefullpath == tel_data_path + "/vla.zarr"
>>>>>>> fb36cb21
        with pytest.raises(FileNotFoundError):
            dummy = _find_cfg_file("xxx", "./xxx")<|MERGE_RESOLUTION|>--- conflicted
+++ resolved
@@ -10,15 +10,9 @@
         """
         Test the initialization of a Telescope object using the VLA as a test case
         """
-<<<<<<< HEAD
         tel = Telescope('vla')
         assert tel.name == 'VLA', 'Telescope name loaded incorrectly'
         assert tel.diam == 25.0, 'Telescope diameter loaded incorrectly'
-=======
-        tel = Telescope("vla")
-        assert tel.name == "VLA"
-        assert tel.diam == 25.0
->>>>>>> fb36cb21
 
         with pytest.raises(Exception):
             tel = Telescope("xxx")
@@ -27,17 +21,10 @@
         """
         Tests the reading of a hack file and the errors when trying to read a non-existent file
         """
-<<<<<<< HEAD
         tel = Telescope('vla')
         tel.read(tel_data_path+'/vlba.zarr')
         assert tel.name == 'VLBA', 'Telescope name loaded incorrectly'
         assert tel.focus == 8.75, 'Telescope focus length loaded incorrectly'
-=======
-        tel = Telescope("vla")
-        tel.read(tel_data_path + "/vlba.zarr")
-        assert tel.name == "VLBA"
-        assert tel.focus == 8.75
->>>>>>> fb36cb21
 
         with pytest.raises(FileNotFoundError):
             tel.read("xxx")
@@ -49,18 +36,10 @@
         testfile = "test-tel.zarr"
         tel = Telescope("vla")
         tel.write(testfile)
-<<<<<<< HEAD
         assert os.path.exists(testfile), 'Telescope configuration file not created at the proper location'
         assert filecmp.cmp(tel_data_path+'/vlba.zarr/.zattrs', testfile+'/.zattrs') == 0, 'Telescope configuration ' \
                                                                                           'file is not equal to the ' \
                                                                                           'reference'
-=======
-        assert os.path.exists(testfile)
-        assert (
-            filecmp.cmp(tel_data_path + "/vlba.zarr/.zattrs", testfile + "/.zattrs")
-            == 0
-        )
->>>>>>> fb36cb21
         shutil.rmtree(testfile)
 
     def test_ringed_consistency(self):
@@ -87,12 +66,7 @@
         """
         tests the routine to automatically find a hack cfg file for a Telescope object
         """
-<<<<<<< HEAD
         filefullpath = _find_cfg_file('vla.zarr', tel_data_path)
         assert filefullpath == tel_data_path+'/vla.zarr', 'Returned path is not the expected path'
-=======
-        filefullpath = _find_cfg_file("vla.zarr", tel_data_path)
-        assert filefullpath == tel_data_path + "/vla.zarr"
->>>>>>> fb36cb21
         with pytest.raises(FileNotFoundError):
             dummy = _find_cfg_file("xxx", "./xxx")