import os
import dask
import json
import copy
import inspect 
import numpy as np
import numbers

from astropy.time import Time

from pprint import pformat

from casacore import tables as ctables

from astrohack._utils._tools import NumpyEncoder

from astrohack._utils._constants import pol_str
from astrohack._utils._conversion import _convert_ant_name_to_id
from astrohack._utils._extract_holog import _create_holog_meta_data
from astrohack._utils._extract_point import _extract_pointing
from astrohack._utils._dio import _load_point_file
from astrohack._utils._dio import _check_if_file_will_be_overwritten
from astrohack._utils._dio import _check_if_file_exists
from astrohack._utils._dio import _load_holog_file
from astrohack._utils._dio import _write_meta_data
from astrohack._utils._extract_holog import _extract_holog_chunk
from astrohack._utils._logger._astrohack_logger import _get_astrohack_logger
from astrohack._utils._param_utils._check_parms import _check_parms, _parm_check_passed
from astrohack._utils._tools import _remove_suffix
from astrohack._utils._tools import _jsonify

from astrohack._utils._extract_holog import _create_holog_obs_dict

from astrohack.mds import AstrohackHologFile
from astrohack.mds import AstrohackPointFile

from astrohack.extract_pointing import extract_pointing

CURRENT_FUNCTION=0

def extract_holog(
    ms_name,
    point_name,
    holog_name=None,
    holog_obs_dict=None,
    ddi='all',
    baseline_average_distance='all',
    baseline_average_nearest='all',
    data_column="CORRECTED_DATA",
    parallel=False,
    overwrite=False,
):
    """
    Extract holography and optionally pointing data, from measurement set. Creates holography output file.

    :param ms_name: Name of input measurement file name.
    :type ms_name: str

    :param point_name: Name of *<point_name>.point.zarr* file to use. This is must be provided.
    :type holog_name: str

    :param holog_name: Name of *<holog_name>.holog.zarr* file to create. Defaults to measurement set name with *holog.zarr* extension.
    :type holog_name: str, optional

    :param holog_obs_dict: The *holog_obs_dict* describes which scan and antenna data to extract from the measurement set. As detailed below, this compound dictionary also includes important meta data needed for preprocessing and extraction of the holography data from the measurement set. If not specified holog_obs_dict will be generated. For auto generation of the holog_obs_dict the assumtion is made that the same antanna beam is not mapped twice in a row (alternating sets of antennas is fine). If the holog_obs_dict is specified, the ddi input is ignored.
    :type holog_obs_dict: dict, optional

    :param ddi:  DDI(s) that should be extracted from the measurement set. Defaults to all DDI's in the ms.
    :type ddi: int numpy.ndarray | int list, optional

    :param baseline_average_distance: To increase the signal to noise for a mapping antenna mutiple reference antennas can be used. The baseline_average_distance is the acceptable distance (in meters) between a mapping antenna and a reference antenna. The baseline_average_distance is only used if the holog_obs_dict is not specified. If no distance is specified all reference antennas will be used. baseline_average_distance and baseline_average_nearest can not be used together.
    :type baseline_average_distance: float, optional

    :param baseline_average_nearest: To increase the signal to noise for a mapping antenna mutiple reference antennas can be used. The baseline_average_nearest is the number of nearest reference antennas to use. The baseline_average_nearest is only used if the holog_obs_dict is not specified.  baseline_average_distance and baseline_average_nearest can not be used together.
    :type baseline_average_nearest: int, optional

    :param data_column: Determines the data column to pull from the measurement set. Defaults to "CORRECTED_DATA".
    :type data_column: str, optional, ex. DATA, CORRECTED_DATA

    :param parallel: Boolean for whether to process in parallel, defaults to False.
    :type parallel: bool, optional

    :param overwrite: Boolean for whether to overwrite current holog.zarr and point.zarr files, defaults to False.
    :type overwrite: bool, optional

    :return: Holography holog object.
    :rtype: AstrohackHologFile

    .. _Description:

    **AstrohackHologFile**

    Holog object allows the user to access holog data via compound dictionary keys with values, in order of depth, `ddi` -> `map` -> `ant`. The holog object also provides a `summary()` helper function to list available keys for each file. An outline of the holog object structure is show below:

    .. parsed-literal::
        holog_mds = 
        {
            ddi_0:{
                map_0:{
                 ant_0: holog_ds,
                          ⋮
                 ant_n: holog_ds
                },
                ⋮
                map_p: …
            },
            ⋮
            ddi_m: …
        }

    **Additional Information**

        This function extracts the holography related information from the given measurement file. The data is restructured into an astrohack file format and saved into a file in the form of *<holog_name>.holog.zarr*. The extension *.holog.zarr* is used for all holography files. In addition, the pointing information is recorded into a holography file of format *<pointing_name>.point.zarr*. The extension *.point.zarr* is used for all holography pointing files. 

        **holog_obs_dict[holog_mapping_id] (dict):**
        *holog_mapping_id* is a unique, arbitrary, user-defined integer assigned to the data that describes a single complete mapping of the beam.
        
        .. rubric:: This is needed for two reasons:
        * A complete mapping of the beam can be done over more than one scan (for example the VLA data). 
        * A measurement set can contain more than one mapping of the beam (for example the ALMA data).
    
        **holog_obs_dict[holog_mapping_id][scans] (int | numpy.ndarray | list):**
        All the scans in the measurement set the *holog_mapping_id*.
    
        **holog_obs_dict[holog_mapping_id][ant] (dict):**
        The dictionary keys are the mapping antenna names and the values a list of the reference antennas. See example below.

        The below example shows how the *holog_obs_description* dictionary should be laid out. For each *holog_mapping_id* the relevant scans 
        and antennas must be provided. For the `ant` key, an entry is required for each mapping antenna and the accompanying reference antenna(s).
    
        .. parsed-literal::
            holog_obs_description = {
                'map_0' :{
                    'scans':[2, 4, 6, 8, 10, 12, 14, 16, 18, 20, 22],
                    'ant':{
                        'DA44':[
                            'DV02', 'DV03', 'DV04', 
                            'DV11', 'DV12', 'DV13', 
                            'DV14', 'DV15', 'DV16', 
                            'DV17', 'DV18', 'DV19', 
                            'DV20', 'DV21', 'DV22', 
                            'DV23', 'DV24', 'DV25'
                        ]
                    }
                }
            }

    """
    extract_holog_params = locals()

    logger = _get_astrohack_logger()

    function_name = inspect.stack()[CURRENT_FUNCTION].function

    ######### Parameter Checking #########
    extract_holog_params = _check_extract_holog_params(function_name=function_name, extract_holog_params=extract_holog_params)
    

    _check_if_file_exists(extract_holog_params['ms_name'])
    _check_if_file_will_be_overwritten(extract_holog_params['holog_name'], extract_holog_params['overwrite'])

    if holog_name==None:
        
        logger.debug('[{caller}]: File {file} does not exists. Extracting ...'.format(caller=function_name, file=holog_name))
            
        from astrohack._utils._tools import _remove_suffix

        holog_name = _remove_suffix(ms_name, '.ms') + '.holog.zarr'
        extract_holog_params['holog_name'] = holog_name
            
        logger.debug('[{caller}]: Extracting holog to {output}'.format(caller=function_name, output=holog_name))
          
    try:
        pnt_dict = _load_point_file(extract_holog_params['point_name'])
    except:
        logger.warning(f'[{function_name}]: Could not find {extract_holog_params["point_name"]}, creating point new 'f'point.zarr.')        

    ######## Get Spectral Windows ########
    ctb = ctables.table(
        os.path.join(extract_holog_params['ms_name'], "DATA_DESCRIPTION"),
        readonly=True,
        lockoptions={"option": "usernoread"},
        ack=False,
    )
    ddi_spw = ctb.getcol("SPECTRAL_WINDOW_ID")
    ddpol_indexol = ctb.getcol("POLARIZATION_ID")
    ms_ddi = np.arange(len(ddi_spw))
    ctb.close()

    ######## Get Antenna IDs and Names ########
    ctb = ctables.table(
        os.path.join(extract_holog_params['ms_name'], "ANTENNA"),
        readonly=True,
        lockoptions={"option": "usernoread"},
        ack=False,
    )

    ant_names = np.array(ctb.getcol("NAME"))
    ant_id = np.arange(len(ant_names))
    ant_pos = ctb.getcol("POSITION")

    ctb.close()
    
    ######## Get Antenna IDs that are in the main table########
    ctb = ctables.table(
        extract_holog_params['ms_name'],
        readonly=True,
        lockoptions={"option": "usernoread"},
        ack=False,
    )

    ant1 = np.unique(ctb.getcol("ANTENNA1"))
    ant2 = np.unique(ctb.getcol("ANTENNA2"))
    ant_id_main = np.unique(np.append(ant1,ant2))
    
    ant_names_main = ant_names[ant_id_main]
    ctb.close()
    
    # Create holog_obs_dict or modify user supplied holog_obs_dict.
    ddi = extract_holog_params['ddi']

    # Create holog_obs_dict if not specified
    if holog_obs_dict is None: 
        from astrohack._utils._extract_holog import _create_holog_obs_dict
        
        holog_obs_dict = _create_holog_obs_dict(
            pnt_dict, 
            extract_holog_params['baseline_average_distance'],
            extract_holog_params['baseline_average_nearest'], 
            ant_names, 
            ant_pos,
            ant_names_main
        )
        
        #From the generated holog_obs_dict subselect user supplied ddis.
        if ddi != 'all':
            holog_obs_dict_keys = list(holog_obs_dict.keys())
            for ddi_key in holog_obs_dict_keys:
                if 'ddi' in ddi_key:
                    ddi_id = int(ddi_key.replace('ddi_',''))
                    if ddi_id not in ddi:
                        del holog_obs_dict[ddi_key]

            
    logger.info(f"[{function_name}]: holog_obs_dict: \n%s", pformat(list(holog_obs_dict.values())[0], indent=2, width=2))


    encoded_obj = json.dumps(holog_obs_dict, cls=NumpyEncoder)

    with open(".holog_obs_dict.json", "w") as outfile:
        json.dump(encoded_obj, outfile)

        
    ######## Get Scan and Subscan IDs ########
    # SDM Tables Short Description (https://drive.google.com/file/d/16a3g0GQxgcO7N_ZabfdtexQ8r2jRbYIS/view)
    # 2.54 ScanIntent (p. 150)
    # MAP ANTENNA SURFACE : Holography calibration scan

    # 2.61 SubscanIntent (p. 152)
    # MIXED : Pointing measurement, some antennas are on-source, some off-source
    # REFERENCE : reference measurement (used for boresight in holography).
    # Undefined : ?

    ctb = ctables.table(
        os.path.join(extract_holog_params['ms_name'], "STATE"),
        readonly=True,
        lockoptions={"option": "usernoread"},
        ack=False,
    )

    # scan intent (with subscan intent) is stored in the OBS_MODE column of the STATE subtable.
    obs_modes = ctb.getcol("OBS_MODE")
    ctb.close()

    scan_intent = "MAP_ANTENNA_SURFACE"
    state_ids = []

    for i, mode in enumerate(obs_modes):
        if (scan_intent in mode) and ('REFERENCE' not in mode):
            state_ids.append(i)

    spw_ctb = ctables.table(
        os.path.join(extract_holog_params['ms_name'], "SPECTRAL_WINDOW"),
        readonly=True,
        lockoptions={"option": "usernoread"},
        ack=False,
    )
    pol_ctb = ctables.table(
        os.path.join(extract_holog_params['ms_name'], "POLARIZATION"),
        readonly=True,
        lockoptions={"option": "usernoread"},
        ack=False,
    )

    obs_ctb = ctables.table(
        os.path.join(extract_holog_params['ms_name'], "OBSERVATION"),
        readonly=True,
        lockoptions={"option": "usernoread"},
        ack=False,
    )
    
    telescope_name = obs_ctb.getcol("TELESCOPE_NAME")[0]
    start_time_unix = obs_ctb.getcol('TIME_RANGE')[0][0] - 3506716800.0
    time = Time(start_time_unix, format='unix').jyear

    # If we have an EVLA run from before 2023 the pointing table needs to be fixed.
    if telescope_name == "EVLA" and time < 2023:
        # Convert from casa epoch to unix time
        his_ctb = ctables.table(
            os.path.join(extract_holog_params['ms_name'], "HISTORY"),
            readonly=True,
            lockoptions={"option": "usernoread"},
            ack=False,
        )
    
        assert ("pnt_tbl:fixed" in his_ctb.getcol("MESSAGE")), \
            "Pointing table not corrected, users should apply function astrohack.dio.fix_pointing_table() to " \
            "remedy this."
        
        his_ctb.close()

    count = 0
    delayed_list = []
    for ddi_name in holog_obs_dict.keys():
        ddi = int(ddi_name.replace('ddi_',''))
        spw_setup_id = ddi_spw[ddi]
        pol_setup_id = ddpol_indexol[ddi]
        
        extract_holog_params["ddi"] = ddi
        extract_holog_params["chan_setup"] = {}
        extract_holog_params["pol_setup"] = {}
        extract_holog_params["chan_setup"]["chan_freq"] = spw_ctb.getcol("CHAN_FREQ", startrow=spw_setup_id, nrow=1)[0, :]
        extract_holog_params["chan_setup"]["chan_width"] = spw_ctb.getcol("CHAN_WIDTH", startrow=spw_setup_id, nrow=1)[0, :]
        extract_holog_params["chan_setup"]["eff_bw"] = spw_ctb.getcol("EFFECTIVE_BW", startrow=spw_setup_id, nrow=1)[0, :]
        extract_holog_params["chan_setup"]["ref_freq"] = spw_ctb.getcol("REF_FREQUENCY", startrow=spw_setup_id, nrow=1)[0]
        extract_holog_params["chan_setup"]["total_bw"] = spw_ctb.getcol("TOTAL_BANDWIDTH", startrow=spw_setup_id, nrow=1)[0]
        extract_holog_params["pol_setup"]["pol"] = pol_str[pol_ctb.getcol("CORR_TYPE", startrow=pol_setup_id, nrow=1)[0, :]]
        
        extract_holog_params["telescope_name"] = obs_ctb.getcol("TELESCOPE_NAME")[0]

        for holog_map_key in holog_obs_dict[ddi_name].keys(): #loop over all beam_scan_ids, a beam_scan_id can conist out of more than one scan in an ms (this is the case for the VLA pointed mosiacs).

            if 'map' in holog_map_key:
                scans = holog_obs_dict[ddi_name][holog_map_key]["scans"]
                logger.info(f"[{function_name}]: Processing ddi: {ddi}, scans: {scans}")
                
                if len(list(holog_obs_dict[ddi_name][holog_map_key]['ant'].keys())) != 0:
                    map_ant_list = []
                    ref_ant_per_map_ant_list = []
                    
                    map_ant_name_list = []
                    ref_ant_per_map_ant_name_list = []
                    for map_ant_str in holog_obs_dict[ddi_name][holog_map_key]['ant'].keys():
                        ref_ant_ids = np.array(_convert_ant_name_to_id(ant_names, list(holog_obs_dict[ddi_name][holog_map_key]['ant'][map_ant_str])))
                        
                        map_ant_id = _convert_ant_name_to_id(ant_names,map_ant_str)[0]

                        ref_ant_per_map_ant_list.append(ref_ant_ids)
                        map_ant_list.append(map_ant_id)
                        
                        ref_ant_per_map_ant_name_list.append(list(holog_obs_dict[ddi_name][holog_map_key]['ant'][map_ant_str]))
                        map_ant_name_list.append(map_ant_str)

                    extract_holog_params["ref_ant_per_map_ant_tuple"] = tuple(ref_ant_per_map_ant_list)
                    extract_holog_params["map_ant_tuple"] = tuple(map_ant_list)
                    
                    extract_holog_params["ref_ant_per_map_ant_name_tuple"] = tuple(ref_ant_per_map_ant_name_list)
                    extract_holog_params["map_ant_name_tuple"] = tuple(map_ant_name_list)
                    
                    extract_holog_params["scans"] = scans
                    extract_holog_params["sel_state_ids"] = state_ids
                    extract_holog_params["holog_map_key"] = holog_map_key
                    extract_holog_params["ant_names"] = ant_names
                    
                    if parallel:
                        delayed_list.append(
                            dask.delayed(_extract_holog_chunk)(
                                dask.delayed(extract_holog_params)
                            )
                        )
                    else:
                        _extract_holog_chunk(extract_holog_params)
                    count += 1
                else:
                    logger.warning(f'[{function_name}]: DDI ' + str(ddi) + ' has no holography data to extract.')

    spw_ctb.close()
    pol_ctb.close()
    obs_ctb.close()

    if parallel:
        dask.compute(delayed_list)    

    if count > 0:
        logger.info(f"[{function_name}]: Finished processing")
        holog_dict = _load_holog_file(holog_file=extract_holog_params["holog_name"], dask_load=True, load_pnt_dict=False)
        extract_holog_params['telescope_name'] = telescope_name
        
        holog_attr_file = "{name}/{ext}".format(name=extract_holog_params['holog_name'], ext=".holog_attr")

        meta_data = _create_holog_meta_data(
            holog_file=extract_holog_params['holog_name'], 
            holog_dict=holog_dict,
            input_params=extract_holog_params.copy()
        )

        _write_meta_data(holog_attr_file, meta_data)

        holog_mds = AstrohackHologFile(extract_holog_params['holog_name'])
        holog_mds._open()
        
        return holog_mds
    else:
        logger.warning(f"[{function_name}]: No data to process")
        return None

    holog_mds._open()

    return holog_mds

def _check_extract_holog_params(function_name, extract_holog_params):

    #### Parameter Checking ####
    logger = _get_astrohack_logger()
    parms_passed = True
    
    parms_passed = parms_passed and _check_parms(function_name, extract_holog_params, 'ms_name', [str], default=None)

    base_name = _remove_suffix(extract_holog_params['ms_name'], '.ms')
    
    parms_passed = parms_passed and _check_parms(function_name, extract_holog_params, 'holog_name', [str], default=base_name+'.holog.zarr')
    parms_passed = parms_passed and _check_parms(function_name, extract_holog_params, 'point_name', [str], default=None)

    point_base_name = _remove_suffix(extract_holog_params['holog_name'], '.holog.zarr')
    
    parms_passed = parms_passed and _check_parms(function_name, extract_holog_params, 'ddi', [list, int, str], list_acceptable_data_types=[int], default='all')
  
    #To Do: special function needed to check holog_obs_dict.
    parm_check = isinstance(extract_holog_params['holog_obs_dict'], dict) or (extract_holog_params['holog_obs_dict'] is None)
    parms_passed = parms_passed and parm_check

    if not parm_check:
        logger.error(f'[{function_name}]: Parameter holog_obs_dict must be of type {str(dict)}.')
        
<<<<<<< HEAD
    parms_passed = parms_passed and _check_parms(function_name, extract_holog_params, 'baseline_average_distance', [float, int, str], default='all')
=======
    parms_passed = parms_passed and _check_parms(function_name, extract_holog_params, 'baseline_average_distance', [int, float, str], default='all')
>>>>>>> a3b62893
    
    parms_passed = parms_passed and _check_parms(function_name, extract_holog_params, 'baseline_average_nearest', [int, str], default='all')
    
    if (extract_holog_params['baseline_average_distance'] != 'all') and (extract_holog_params['baseline_average_nearest'] != 'all'):
        logger.error(f'[{function_name}]: baseline_average_distance: {str(baseline_average_distance)} and 'f'baseline_average_nearest: {str(baseline_average_distance)} can not both be specified.')

        parms_passed = False
 
    parms_passed = parms_passed and _check_parms(function_name, extract_holog_params, 'data_column', [str], default='CORRECTED_DATA')

    parms_passed = parms_passed and _check_parms(function_name, extract_holog_params, 'parallel', [bool], default=False)

    parms_passed = parms_passed and _check_parms(function_name, extract_holog_params, 'overwrite', [bool],default=False)

    _parm_check_passed(function_name, parms_passed)

    return extract_holog_params

def generate_holog_obs_dict(
    ms_name,
    point_name,
    ddi='all',
    baseline_average_distance='all',
    baseline_average_nearest='all',
    parallel=False
):
    """
    Generate holography observation dictionary, from measurement set..

    :param ms_name: Name of input measurement file name.
    :type ms_name: str
    
    :param ddi:  DDI(s) that should be extracted from the measurement set. Defaults to all DDI's in the ms.
    :type ddi: int numpy.ndarray | int list, optional

    :param baseline_average_distance: To increase the signal to noise for a mapping antenna mutiple reference antennas can be used. The baseline_average_distance is the acceptable distance between a mapping antenna and a reference antenna. The baseline_average_distance is only used if the holog_obs_dict is not specified. If no distance is specified all reference antennas will be used. baseline_average_distance and baseline_average_nearest can not be used together.
    :type holog_obs_dict: float, optional

    :param baseline_average_nearest: To increase the signal to noise for a mapping antenna mutiple reference antennas can be used. The baseline_average_nearest is the number of nearest reference antennas to use. The baseline_average_nearest is only used if the holog_obs_dict is not specified.  baseline_average_distance and baseline_average_nearest can not be used together.
    :type holog_obs_dict: int, optional

    :param point_name: Name of *<point_name>.point.zarr* file to use. 
    :type point_name: str, optional

    :param parallel: Boolean for whether to process in parallel. Defaults to False
    :type parallel: bool, optional

    :return: holog observation dictionary
    :rtype: json

    .. _Description:

    **AstrohackHologFile**

    Holog object allows the user to access holog data via compound dictionary keys with values, in order of depth, `ddi` -> `map` -> `ant`. The holog object also provides a `summary()` helper function to list available keys for each file. An outline of the holog object structure is show below:

    .. parsed-literal::
        holog_mds = 
        {
            ddi_0:{
                map_0:{
                 ant_0: holog_ds,
                          ⋮
                 ant_n: holog_ds
                },
                ⋮
                map_p: …
            },
            ⋮
            ddi_m: …
        }

    **Additional Information**

        **holog_obs_dict[holog_mapping_id] (dict):**
        *holog_mapping_id* is a unique, arbitrary, user-defined integer assigned to the data that describes a single complete mapping of the beam.
        
        .. rubric:: This is needed for two reasons:
        * A complete mapping of the beam can be done over more than one scan (for example the VLA data). 
        * A measurement set can contain more than one mapping of the beam (for example the ALMA data).
    
        **holog_obs_dict[holog_mapping_id][scans] (int | numpy.ndarray | list):**
        All the scans in the measurement set the *holog_mapping_id*.
    
        **holog_obs_dict[holog_mapping_id][ant] (dict):**
        The dictionary keys are the mapping antenna names and the values a list of the reference antennas. See example below.

        The below example shows how the *holog_obs_description* dictionary should be laid out. For each *holog_mapping_id* the relevant scans 
        and antennas must be provided. For the `ant` key, an entry is required for each mapping antenna and the accompanying reference antenna(s).
    
        .. parsed-literal::
            holog_obs_description = {
                'map_0' :{
                    'scans':[2, 4, 6, 8, 10, 12, 14, 16, 18, 20, 22],
                    'ant':{
                        'DA44':[
                            'DV02', 'DV03', 'DV04', 
                            'DV11', 'DV12', 'DV13', 
                            'DV14', 'DV15', 'DV16', 
                            'DV17', 'DV18', 'DV19', 
                            'DV20', 'DV21', 'DV22', 
                            'DV23', 'DV24', 'DV25'
                        ]
                    }
                }
            }

    """
    extract_holog_params = locals()

    logger = _get_astrohack_logger()
    
    function_name = inspect.stack()[CURRENT_FUNCTION].function
    
    _check_if_file_exists(ms_name)
    _check_if_file_exists(point_name)

    ######## Get Spectral Windows ########
    ctb = ctables.table(
        os.path.join(extract_holog_params['ms_name'], "DATA_DESCRIPTION"),
        readonly=True,
        lockoptions={"option": "usernoread"},
        ack=False,
    )
    
    ddi_spw = ctb.getcol("SPECTRAL_WINDOW_ID")
    ddpol_indexol = ctb.getcol("POLARIZATION_ID")
    ms_ddi = np.arange(len(ddi_spw))
    
    ctb.close()

    ######## Get Antenna IDs and Names ########
    ctb = ctables.table(
        os.path.join(extract_holog_params['ms_name'], "ANTENNA"),
        readonly=True,
        lockoptions={"option": "usernoread"},
        ack=False,
    )

    ant_names = np.array(ctb.getcol("NAME"))
    ant_id = np.arange(len(ant_names))
    ant_pos = ctb.getcol("POSITION")

    ctb.close()
    
    ######## Get Antenna IDs that are in the main table########
    ctb = ctables.table(
        extract_holog_params['ms_name'],
        readonly=True,
        lockoptions={"option": "usernoread"},
        ack=False,
    )

    ant1 = np.unique(ctb.getcol("ANTENNA1"))
    ant2 = np.unique(ctb.getcol("ANTENNA2"))
    ant_id_main = np.unique(np.append(ant1,ant2))
    
    ant_names_main = ant_names[ant_id_main]
    ctb.close()
    
    # Create holog_obs_dict or modify user supplied holog_obs_dict.
    ddi = extract_holog_params['ddi']
    
    pnt_mds = AstrohackPointFile(extract_holog_params['point_name'])
    pnt_mds._open()

    holog_obs_dict = _create_holog_obs_dict(
            pnt_mds, 
            extract_holog_params['baseline_average_distance'],
            extract_holog_params['baseline_average_nearest'], 
            ant_names, 
            ant_pos,
            ant_names_main
    )
        
    #From the generated holog_obs_dict subselect user supplied ddis.
    if ddi != 'all':
        holog_obs_dict_keys = list(holog_obs_dict.keys())
        for ddi_key in holog_obs_dict_keys:
            if 'ddi' in ddi_key:
                ddi_id = int(ddi_key.replace('ddi_',''))
                if ddi_id not in ddi:
                    del holog_obs_dict[ddi_key]

    encoded_obj = json.dumps(holog_obs_dict, cls=NumpyEncoder)

    with open(".holog_obs_dict.json", "w") as outfile:
        json.dump(encoded_obj, outfile)

    return json.loads(encoded_obj)<|MERGE_RESOLUTION|>--- conflicted
+++ resolved
@@ -442,11 +442,7 @@
     if not parm_check:
         logger.error(f'[{function_name}]: Parameter holog_obs_dict must be of type {str(dict)}.')
         
-<<<<<<< HEAD
-    parms_passed = parms_passed and _check_parms(function_name, extract_holog_params, 'baseline_average_distance', [float, int, str], default='all')
-=======
     parms_passed = parms_passed and _check_parms(function_name, extract_holog_params, 'baseline_average_distance', [int, float, str], default='all')
->>>>>>> a3b62893
     
     parms_passed = parms_passed and _check_parms(function_name, extract_holog_params, 'baseline_average_nearest', [int, str], default='all')
     
