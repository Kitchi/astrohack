--- conflicted
+++ resolved
@@ -121,15 +121,13 @@
 
         if count == 0:
             logger.warning("No data to process")
-<<<<<<< HEAD
-            
-        panel_mds = AstrohackPanelFile(panel_chunk_params['panel_name'])
-        panel_mds.open()
-        return panel_mds
-=======
         else:
             logger.info("Panel finished processing")
->>>>>>> 70709888
+            
+            panel_mds = AstrohackPanelFile(panel_chunk_params['panel_name'])
+            panel_mds.open()
+            return panel_mds
+
 
 
 def _panel_chunk(panel_chunk_params):
