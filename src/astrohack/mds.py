--- conflicted
+++ resolved
@@ -9,6 +9,7 @@
 
 from prettytable import PrettyTable
 
+from astrohack._utils._logger._astrohack_logger import _get_astrohack_logger
 from astrohack._utils._dio import _read_meta_data
 from astrohack._utils._dio import _load_holog_file
 from astrohack._utils._dio import _load_image_file
@@ -308,73 +309,13 @@
         parm_dict = locals()
         function_name = inspect.stack()[CURRENT_FUNCTION].function
         
-<<<<<<< HEAD
-        #parms_passed = _check_parms(function_name, parm_dict, 'ant', [str, list], list_acceptable_data_types=[str],
-        #                            default='all')
-        #parms_passed = parms_passed and _check_parms(function_name, parm_dict, 'ddi', [int, list],
-        #                                             list_acceptable_data_types=[int], default='all')
-        #parms_passed = parms_passed and _check_parms(function_name, parm_dict, 'destination', [str], default=None)
-        #parms_passed = parms_passed and _check_parms(function_name, parm_dict, 'amplitude_limits', [list, np.ndarray],
-        #                                             list_acceptable_data_types=[numbers.Number], list_len=2,
-        #                                             default='None', log_default_setting=False)
-        #parms_passed = parms_passed and _check_parms(function_name, parm_dict, 'phase_unit', [str], acceptable_data=trigo_units,
-        #                                             default='deg')
-        #parms_passed = parms_passed and _check_parms(function_name, parm_dict, 'phase_limits', [list, np.ndarray],
-        #                                             list_acceptable_data_types=[numbers.Number], list_len=2,
-        #                                             default='None', log_default_setting=False)
-        #parms_passed = parms_passed and _check_parms(function_name, parm_dict, 'deviation_unit', [str],
-        #                                             acceptable_data=length_units, default='mm')
-        #parms_passed = parms_passed and _check_parms(function_name, parm_dict, 'deviation_limits', [list, np.ndarray],
-        #                                             list_acceptable_data_types=[numbers.Number], list_len=2,
-        #                                             default='None', log_default_setting=False)
-        #parms_passed = parms_passed and _check_parms(function_name, parm_dict, 'panel_labels', [bool], default=False)
-        #parms_passed = parms_passed and _check_parms(function_name, parm_dict, 'display', [bool], default=True)
-        #parms_passed = parms_passed and _check_parms(function_name, parm_dict, 'parallel', [bool], default=True)
-        #parms_passed = parms_passed and _check_parms(function_name, parm_dict, 'plot_screws', [bool], default=False)
-        #parms_passed = parms_passed and _check_parms(function_name, parm_dict, 'colormap', [str], acceptable_data=cmaps,
-        #                                             default='viridis')
-        #parms_passed = parms_passed and _check_parms(function_name, parm_dict, 'figuresize', [list, np.ndarray],
-        #                                             list_acceptable_data_types=[numbers.Number], list_len=2,
-        #                                             default='None', log_default_setting=False)
-        #parms_passed = parms_passed and _check_parms(function_name, parm_dict, 'dpi', [int], default=300)
 
         #_parm_check_passed(function_name, parms_passed)
         parm_dict["figuresize"] = figure_size
-=======
-        parms_passed = _check_parms(function_name, parm_dict, 'ant', [str, list], list_acceptable_data_types=[str],
-                                    default='all')
-        parms_passed = parms_passed and _check_parms(function_name, parm_dict, 'ddi', [int, list],
-                                                     list_acceptable_data_types=[int], default='all')
-        parms_passed = parms_passed and _check_parms(function_name, parm_dict, 'destination', [str], default=None)
-        parms_passed = parms_passed and _check_parms(function_name, parm_dict, 'amplitude_limits', [list, np.ndarray],
-                                                     list_acceptable_data_types=[numbers.Number], list_len=2,
-                                                     default='None', log_default_setting=False)
-        parms_passed = parms_passed and _check_parms(function_name, parm_dict, 'phase_unit', [str], acceptable_data=trigo_units,
-                                                     default='deg')
-        parms_passed = parms_passed and _check_parms(function_name, parm_dict, 'phase_limits', [list, np.ndarray],
-                                                     list_acceptable_data_types=[numbers.Number], list_len=2,
-                                                     default='None', log_default_setting=False)
-        parms_passed = parms_passed and _check_parms(function_name, parm_dict, 'deviation_unit', [str],
-                                                     acceptable_data=length_units, default='mm')
-        parms_passed = parms_passed and _check_parms(function_name, parm_dict, 'deviation_limits', [list, np.ndarray],
-                                                     list_acceptable_data_types=[numbers.Number], list_len=2,
-                                                     default='None', log_default_setting=False)
-        parms_passed = parms_passed and _check_parms(function_name, parm_dict, 'panel_labels', [bool], default=False)
-        parms_passed = parms_passed and _check_parms(function_name, parm_dict, 'display', [bool], default=True)
-        parms_passed = parms_passed and _check_parms(function_name, parm_dict, 'parallel', [bool], default=True)
-        parms_passed = parms_passed and _check_parms(function_name, parm_dict, 'plot_screws', [bool], default=False)
-        parms_passed = parms_passed and _check_parms(function_name, parm_dict, 'colormap', [str], acceptable_data=cmaps,
-                                                     default='viridis')
-        parms_passed = parms_passed and _check_parms(function_name, parm_dict, 'figure_size', [list, np.ndarray],
-                                                     list_acceptable_data_types=[numbers.Number], list_len=2,
-                                                     default='None', log_default_setting=False)
-        parms_passed = parms_passed and _check_parms(function_name, parm_dict, 'dpi', [int], default=300)
->>>>>>> 86589ae6
 
         _create_destination_folder(parm_dict['destination'])
         _dask_general_compute(function_name, self, _plot_aperture_chunk, parm_dict, ['ant', 'ddi'], parallel=parallel)
 
-<<<<<<< HEAD
     def plot_beams(
             self,
             destination,
@@ -387,10 +328,6 @@
             dpi=300,
             parallel=False
     ):
-=======
-    def plot_beams(self, destination, ant=None, ddi=None, angle_unit='deg', complex_split='polar', phase_unit='deg',
-                   display=False, colormap='viridis', figure_size=None, dpi=300, parallel=False):
->>>>>>> 86589ae6
         """ Beam plots from the data in an AstrohackImageFIle object.
 
         :param destination: Name of the destination folder to contain plots
@@ -423,48 +360,9 @@
         parm_dict = locals()
 
         function_name = inspect.stack()[CURRENT_FUNCTION].function
-<<<<<<< HEAD
-        #parms_passed = _check_parms(function_name, parm_dict, 'ant', [str, list], list_acceptable_data_types=[str],
-        #                            default='all')
-        #parms_passed = parms_passed and _check_parms(function_name, parm_dict, 'ddi', [int, list],
-        #                                             list_acceptable_data_types=[int], default='all')
-        #parms_passed = parms_passed and _check_parms(function_name, parm_dict, 'destination', [str], default=None)
-        #parms_passed = parms_passed and _check_parms(function_name, parm_dict, 'complex_split', [str],
-        #                                             acceptable_data=possible_splits, default="polar")
-        #parms_passed = parms_passed and _check_parms(function_name, parm_dict, 'display', [bool], default=True)
-        #parms_passed = parms_passed and _check_parms(function_name, parm_dict, 'parallel', [bool], default=True)
-        #parms_passed = parms_passed and _check_parms(function_name, parm_dict, 'colormap', [str], acceptable_data=cmaps,
-        #                                             default='viridis')
-        #parms_passed = parms_passed and _check_parms(function_name, parm_dict, 'figuresize', [list, np.ndarray],
-        #                                             list_acceptable_data_types=[numbers.Number], list_len=2,
-        #                                             default='None', log_default_setting=False)
-        #parms_passed = parms_passed and _check_parms(function_name, parm_dict, 'dpi', [int], default=300)
-
-        #_parm_check_passed(function_name, parms_passed)
 
         # For the love of all that is .... can we stop having to do this. PICK A VARIABLE NAME AND STICK WITH IT!
         parm_dict["figuresize"] = figure_size
-=======
-        parms_passed = _check_parms(function_name, parm_dict, 'ant', [str, list], list_acceptable_data_types=[str],
-                                    default='all')
-        parms_passed = parms_passed and _check_parms(function_name, parm_dict, 'ddi', [int, list],
-                                                     list_acceptable_data_types=[int], default='all')
-        parms_passed = parms_passed and _check_parms(function_name, parm_dict, 'destination', [str], default=None)
-        parms_passed = parms_passed and _check_parms(function_name, parm_dict, 'angle_unit', [str],
-                                                     acceptable_data=trigo_units, default='deg')
-        parms_passed = parms_passed and _check_parms(function_name, parm_dict, 'complex_split', [str],
-                                                     acceptable_data=possible_splits, default="polar")
-        parms_passed = parms_passed and _check_parms(function_name, parm_dict, 'phase_unit', [str],
-                                                     acceptable_data=trigo_units, default='deg')
-        parms_passed = parms_passed and _check_parms(function_name, parm_dict, 'display', [bool], default=True)
-        parms_passed = parms_passed and _check_parms(function_name, parm_dict, 'parallel', [bool], default=True)
-        parms_passed = parms_passed and _check_parms(function_name, parm_dict, 'colormap', [str], acceptable_data=cmaps,
-                                                     default='viridis')
-        parms_passed = parms_passed and _check_parms(function_name, parm_dict, 'figure_size', [list, np.ndarray],
-                                                     list_acceptable_data_types=[numbers.Number], list_len=2,
-                                                     default='None', log_default_setting=False)
-        parms_passed = parms_passed and _check_parms(function_name, parm_dict, 'dpi', [int], default=300)
->>>>>>> 86589ae6
 
         _create_destination_folder(parm_dict['destination'])
         _dask_general_compute(function_name, self, _plot_beam_chunk, parm_dict, ['ant', 'ddi'], parallel=parallel)
@@ -515,7 +413,7 @@
         :return: True if file is properly opened, else returns False
         :rtype: bool
         """
-        logger = skriba.logger.get_logger(logger_name="astrohack")
+        logger = _get_astrohack_logger()
 
         if file is None:
             file = self.file
@@ -575,19 +473,8 @@
 
         return self._meta_data
 
-    def plot_diagnostics(
-            self,
-            destination,
-            delta=0.01,
-            ant="all",
-            ddi="all",
-            map_id="all",
-            complex_split='polar',
-            display=False,
-            figure_size=None,
-            dpi=300,
-            parallel=False
-    ):
+    def plot_diagnostics(self, destination, delta=0.01, ant=None, ddi=None, map_id=None, complex_split='polar',
+                         display=False, figure_size=None, dpi=300, parallel=False):
         """ Plot diagnostic calibration plots from the holography data file.
 
         :param destination: Name of the destination folder to contain diagnostic plots
@@ -630,7 +517,7 @@
         # notebook.
         DEFAULT_DASK_ADDRESS = "127.0.0.1:8786"
 
-        logger = skriba.logger.get_logger(logger_name="astrohack")
+        logger = _get_astrohack_logger()
 
         parm_dict = locals()
         if parallel:
@@ -639,56 +526,20 @@
                     distributed.Client(DEFAULT_DASK_ADDRESS, timeout=2)
 
                 except Exception:
-                    from astrohack.client import local_client
+                    from astrohack.client import astrohack_local_client
 
                     logger.info("local client not found, starting ...")
 
                     log_params = {'log_level': 'DEBUG'}
-                    client = local_client(cores=2, memory_limit='8GB', log_params=log_params)
+                    client = astrohack_local_client(cores=2, memory_limit='8GB', log_params=log_params)
                     logger.info(client.dashboard_link)
 
         function_name = inspect.stack()[CURRENT_FUNCTION].function
-<<<<<<< HEAD
-        #parms_passed = _check_parms(function_name, parm_dict, 'destination', [str], default=None)
-        #parms_passed = parms_passed and _check_parms(function_name, parm_dict, 'delta', [float], default=0.01)
-        #parms_passed = parms_passed and _check_parms(function_name, parm_dict, 'ant', [str, list],
-        #                                             list_acceptable_data_types=[str], default='all')
-        #parms_passed = parms_passed and _check_parms(function_name, parm_dict, 'ddi', [int, list],
-        #                                             list_acceptable_data_types=[int], default='all')
-        #parms_passed = parms_passed and _check_parms(function_name, parm_dict, 'map', [int, list],
-        #                                             list_acceptable_data_types=[int], default='all')
-        #parms_passed = parms_passed and _check_parms(function_name, parm_dict, 'complex_split', [str],
-        #                                             acceptable_data=possible_splits, default="polar")
-        #parms_passed = parms_passed and _check_parms(function_name, parm_dict, 'display', [bool], default=True)
-        #parms_passed = parms_passed and _check_parms(function_name, parm_dict, 'figuresize', [list, np.ndarray],
-        #                                             list_acceptable_data_types=[numbers.Number], list_len=2,
-        #                                             default='None', log_default_setting=False)
-        #parms_passed = parms_passed and _check_parms(function_name, parm_dict, 'dpi', [int], default=300)
-        #parms_passed = parms_passed and _check_parms(function_name, parm_dict, 'parallel', [bool], default=False)
+
         parm_dict["map"] = map_id
         parm_dict["figuresize"] = figure_size
 
         #_parm_check_passed(function_name, parms_passed)
-=======
-        parms_passed = _check_parms(function_name, parm_dict, 'destination', [str], default=None)
-        parms_passed = parms_passed and _check_parms(function_name, parm_dict, 'delta', [float], default=0.01)
-        parms_passed = parms_passed and _check_parms(function_name, parm_dict, 'ant', [str, list],
-                                                     list_acceptable_data_types=[str], default='all')
-        parms_passed = parms_passed and _check_parms(function_name, parm_dict, 'ddi', [int, list],
-                                                     list_acceptable_data_types=[int], default='all')
-        parms_passed = parms_passed and _check_parms(function_name, parm_dict, 'map', [int, list],
-                                                     list_acceptable_data_types=[int], default='all')
-        parms_passed = parms_passed and _check_parms(function_name, parm_dict, 'complex_split', [str],
-                                                     acceptable_data=possible_splits, default="polar")
-        parms_passed = parms_passed and _check_parms(function_name, parm_dict, 'display', [bool], default=True)
-        parms_passed = parms_passed and _check_parms(function_name, parm_dict, 'figure_size', [list, np.ndarray],
-                                                     list_acceptable_data_types=[numbers.Number], list_len=2,
-                                                     default='None', log_default_setting=False)
-        parms_passed = parms_passed and _check_parms(function_name, parm_dict, 'dpi', [int], default=300)
-        parms_passed = parms_passed and _check_parms(function_name, parm_dict, 'parallel', [bool], default=False)
-
-        _parm_check_passed(function_name, parms_passed)
->>>>>>> 86589ae6
         _create_destination_folder(parm_dict['destination'])
         key_order = ["ddi", "map", "ant"]
         _dask_general_compute(function_name, self, _calibration_plot_chunk, parm_dict, key_order, parallel)
@@ -862,19 +713,8 @@
         telescope = Telescope(xds.attrs['telescope_name'])
         return AntennaSurface(xds, telescope, reread=True)
 
-    def export_screws(
-            self,
-            destination,
-            ant="all",
-            ddi="all",
-            unit='mm',
-            threshold=None,
-            panel_labels=True,
-            display=False,
-            colormap='RdBu_r',
-            figure_size=None,
-            dpi=300
-    ):
+    def export_screws(self, destination, ant=None, ddi=None, unit='mm', threshold=None, panel_labels=True,
+                      display=False, colormap='RdBu_r', figure_size=None, dpi=300):
         """ Export screw adjustments to text files and optionally plots.
 
         :param destination: Name of the destination folder to contain exported screw adjustments
@@ -908,44 +748,10 @@
         parm_dict = locals()
 
         function_name = inspect.stack()[CURRENT_FUNCTION].function
-<<<<<<< HEAD
-        #parms_passed = _check_parms(function_name, parm_dict, 'ant', [str, list], list_acceptable_data_types=[str],
-        #                            default='all')
-        #parms_passed = parms_passed and _check_parms(function_name, parm_dict, 'ddi', [int, list],
-        #                                             list_acceptable_data_types=[int], default='all')
-        #parms_passed = parms_passed and _check_parms(function_name, parm_dict, 'destination', [str], default=None)
-        #parms_passed = parms_passed and _check_parms(function_name, parm_dict, 'unit', [str],
-        #                                             acceptable_data=length_units, default='mm')
-        #parms_passed = parms_passed and _check_parms(function_name, parm_dict, 'threshold', [int, float], default='None')
-        #parms_passed = parms_passed and _check_parms(function_name, parm_dict, 'panel_labels', [bool], default=True)
-        #parms_passed = parms_passed and _check_parms(function_name, parm_dict, 'display', [bool], default=True)
-        #parms_passed = parms_passed and _check_parms(function_name, parm_dict, 'colormap', [str], acceptable_data=cmaps,
-        #                                             default='RdBu_r')
-        #parms_passed = parms_passed and _check_parms(function_name, parm_dict, 'figuresize', [list, np.ndarray],
-        #                                             list_acceptable_data_types=[numbers.Number], list_len=2,
-        #                                             default='None', log_default_setting=False)
-        #parms_passed = parms_passed and _check_parms(function_name, parm_dict, 'dpi', [int], default=300)
+
 
         #_parm_check_passed(function_name, parms_passed)
         parm_dict["figuresize"] = figure_size
-=======
-        parms_passed = _check_parms(function_name, parm_dict, 'ant', [str, list], list_acceptable_data_types=[str],
-                                    default='all')
-        parms_passed = parms_passed and _check_parms(function_name, parm_dict, 'ddi', [int, list],
-                                                     list_acceptable_data_types=[int], default='all')
-        parms_passed = parms_passed and _check_parms(function_name, parm_dict, 'destination', [str], default=None)
-        parms_passed = parms_passed and _check_parms(function_name, parm_dict, 'unit', [str],
-                                                     acceptable_data=length_units, default='mm')
-        parms_passed = parms_passed and _check_parms(function_name, parm_dict, 'threshold', [int, float], default='None')
-        parms_passed = parms_passed and _check_parms(function_name, parm_dict, 'panel_labels', [bool], default=True)
-        parms_passed = parms_passed and _check_parms(function_name, parm_dict, 'display', [bool], default=True)
-        parms_passed = parms_passed and _check_parms(function_name, parm_dict, 'colormap', [str], acceptable_data=cmaps,
-                                                     default='RdBu_r')
-        parms_passed = parms_passed and _check_parms(function_name, parm_dict, 'figure_size', [list, np.ndarray],
-                                                     list_acceptable_data_types=[numbers.Number], list_len=2,
-                                                     default='None', log_default_setting=False)
-        parms_passed = parms_passed and _check_parms(function_name, parm_dict, 'dpi', [int], default=300)
->>>>>>> 86589ae6
 
         _create_destination_folder(parm_dict['destination'])
         _dask_general_compute(function_name, self, _export_screws_chunk, parm_dict, ['ant', 'ddi'], parallel=False)
@@ -1025,72 +831,9 @@
         parm_dict = locals()
 
         function_name = inspect.stack()[CURRENT_FUNCTION].function
-<<<<<<< HEAD
-        #parms_passed = _check_parms(function_name, parm_dict, 'ant', [str, list], list_acceptable_data_types=[str],
-        #                            default='all')
-        #parms_passed = parms_passed and _check_parms(function_name, parm_dict, 'ddi', [int, list],
-        #                                             list_acceptable_data_types=[int], default='all')
-        #parms_passed = parms_passed and _check_parms(function_name, parm_dict, 'destination', [str], default=None)
-        #parms_passed = parms_passed and _check_parms(function_name, parm_dict, 'plot_type', [str], acceptable_data=plot_types,
-        #                                             default=plot_types[0])
-        #parms_passed = parms_passed and _check_parms(function_name, parm_dict, 'amplitude_limits', [list, np.ndarray],
-        #                                             list_acceptable_data_types=[numbers.Number], list_len=2,
-        #                                             default='None', log_default_setting=False)
-        #parms_passed = parms_passed and _check_parms(function_name, parm_dict, 'phase_unit', [str], acceptable_data=trigo_units,
-        #                                             default='deg')
-        #parms_passed = parms_passed and _check_parms(function_name, parm_dict, 'phase_limits', [list, np.ndarray],
-        #                                             list_acceptable_data_types=[numbers.Number], list_len=2,
-        #                                             default='None', log_default_setting=False)
-        #parms_passed = parms_passed and _check_parms(function_name, parm_dict, 'deviation_unit', [str],
-        #                                             acceptable_data=length_units, default='mm')
-        #parms_passed = parms_passed and _check_parms(function_name, parm_dict, 'deviation_limits', [list, np.ndarray],
-        #                                             list_acceptable_data_types=[numbers.Number], list_len=2,
-        #                                             default='None', log_default_setting=False)
-        #parms_passed = parms_passed and _check_parms(function_name, parm_dict, 'panel_labels', [bool], default=False)
-        #parms_passed = parms_passed and _check_parms(function_name, parm_dict, 'display', [bool], default=True)
-        #parms_passed = parms_passed and _check_parms(function_name, parm_dict, 'parallel', [bool], default=True)
-        #parms_passed = parms_passed and _check_parms(function_name, parm_dict, 'plot_screws', [bool], default=False)
-        #parms_passed = parms_passed and _check_parms(function_name, parm_dict, 'colormap', [str], acceptable_data=cmaps,
-        #                                             default='viridis')
-        #parms_passed = parms_passed and _check_parms(function_name, parm_dict, 'figuresize', [list, np.ndarray],
-        #                                             list_acceptable_data_types=[numbers.Number], list_len=2,
-        #                                             default='None', log_default_setting=False)
-        #parms_passed = parms_passed and _check_parms(function_name, parm_dict, 'dpi', [int], default=300)
 
         #_parm_check_passed(function_name, parms_passed)
         parm_dict["figuresize"] = figure_size
-=======
-        parms_passed = _check_parms(function_name, parm_dict, 'ant', [str, list], list_acceptable_data_types=[str],
-                                    default='all')
-        parms_passed = parms_passed and _check_parms(function_name, parm_dict, 'ddi', [int, list],
-                                                     list_acceptable_data_types=[int], default='all')
-        parms_passed = parms_passed and _check_parms(function_name, parm_dict, 'destination', [str], default=None)
-        parms_passed = parms_passed and _check_parms(function_name, parm_dict, 'plot_type', [str], acceptable_data=plot_types,
-                                                     default=plot_types[0])
-        parms_passed = parms_passed and _check_parms(function_name, parm_dict, 'amplitude_limits', [list, np.ndarray],
-                                                     list_acceptable_data_types=[numbers.Number], list_len=2,
-                                                     default='None', log_default_setting=False)
-        parms_passed = parms_passed and _check_parms(function_name, parm_dict, 'phase_unit', [str], acceptable_data=trigo_units,
-                                                     default='deg')
-        parms_passed = parms_passed and _check_parms(function_name, parm_dict, 'phase_limits', [list, np.ndarray],
-                                                     list_acceptable_data_types=[numbers.Number], list_len=2,
-                                                     default='None', log_default_setting=False)
-        parms_passed = parms_passed and _check_parms(function_name, parm_dict, 'deviation_unit', [str],
-                                                     acceptable_data=length_units, default='mm')
-        parms_passed = parms_passed and _check_parms(function_name, parm_dict, 'deviation_limits', [list, np.ndarray],
-                                                     list_acceptable_data_types=[numbers.Number], list_len=2,
-                                                     default='None', log_default_setting=False)
-        parms_passed = parms_passed and _check_parms(function_name, parm_dict, 'panel_labels', [bool], default=False)
-        parms_passed = parms_passed and _check_parms(function_name, parm_dict, 'display', [bool], default=True)
-        parms_passed = parms_passed and _check_parms(function_name, parm_dict, 'parallel', [bool], default=True)
-        parms_passed = parms_passed and _check_parms(function_name, parm_dict, 'plot_screws', [bool], default=False)
-        parms_passed = parms_passed and _check_parms(function_name, parm_dict, 'colormap', [str], acceptable_data=cmaps,
-                                                     default='viridis')
-        parms_passed = parms_passed and _check_parms(function_name, parm_dict, 'figure_size', [list, np.ndarray],
-                                                     list_acceptable_data_types=[numbers.Number], list_len=2,
-                                                     default='None', log_default_setting=False)
-        parms_passed = parms_passed and _check_parms(function_name, parm_dict, 'dpi', [int], default=300)
->>>>>>> 86589ae6
 
         _create_destination_folder(parm_dict['destination'])
         _dask_general_compute(function_name, self, _plot_antenna_chunk, parm_dict, ['ant', 'ddi'], parallel=parallel)
@@ -1124,14 +867,7 @@
         parm_dict = locals()
 
         function_name = inspect.stack()[CURRENT_FUNCTION].function
-        #parms_passed = _check_parms(function_name, parm_dict, 'ant', [str, list], list_acceptable_data_types=[str],
-        #                            default='all')
-        #parms_passed = parms_passed and _check_parms(function_name, parm_dict, 'ddi', [int, list],
-        #                                             list_acceptable_data_types=[int], default='all')
-        #parms_passed = parms_passed and _check_parms(function_name, parm_dict, 'destination', [str], default=None)
-        #parms_passed = parms_passed and _check_parms(function_name, parm_dict, 'parallel', [bool], default=True)
-
-        #_parm_check_passed(function_name, parms_passed)
+
         _create_destination_folder(parm_dict['destination'])
         _dask_general_compute(function_name, self, _export_to_fits_panel_chunk, parm_dict, ['ant', 'ddi'], parallel=parallel)
 
