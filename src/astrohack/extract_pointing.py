--- conflicted
+++ resolved
@@ -1,22 +1,13 @@
+import auror.parameter
+import skriba.logger
+
+from astrohack._utils._dio import _load_point_file, _check_if_file_will_be_overwritten, _check_if_file_exists
+from astrohack._utils._dio import _write_meta_data
 from astrohack._utils._extract_point import _extract_pointing
-
-from astrohack._utils._dio import _load_point_file
-from astrohack._utils._dio import _write_meta_data, _check_if_file_exists, _check_if_file_will_be_overwritten
 from astrohack._utils._tools import get_default_file_name
-
 from astrohack.mds import AstrohackPointFile
 
-import skriba.logger
-import auror.parameter
-
-<<<<<<< HEAD
 from typing import List
-
-# Added for clarity when inspecting stacktrace.
-CURRENT_FUNCTION = 0
-
-=======
->>>>>>> b7f4fba5
 
 @auror.parameter.validate(
     logger=skriba.logger.get_logger(logger_name="astrohack")
@@ -80,13 +71,10 @@
     logger = skriba.logger.get_logger(logger_name="astrohack")
 
     input_params = extract_pointing_params.copy()
-<<<<<<< HEAD
-
-=======
     _check_if_file_exists(extract_pointing_params['ms_name'])
     _check_if_file_will_be_overwritten(extract_pointing_params['point_name'], extract_pointing_params['overwrite'])
-    
->>>>>>> b7f4fba5
+
+
     pnt_dict = _extract_pointing(
         ms_name=extract_pointing_params['ms_name'],
         pnt_name=extract_pointing_params['point_name'],
@@ -94,6 +82,7 @@
         parallel=extract_pointing_params['parallel']
     )
 
+    # Calling this directly since it is so simple it doesn't need a "_create_{}" function.
     _write_meta_data(
         file_name="{name}/{ext}".format(name=extract_pointing_params['point_name'], ext=".point_input"),
         input_dict=input_params
