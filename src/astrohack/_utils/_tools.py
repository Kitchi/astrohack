--- conflicted
+++ resolved
@@ -1,19 +1,16 @@
 import os
 import json
-<<<<<<< HEAD
+import dask
+import xarray
+
 from mpl_toolkits.axes_grid1 import make_axes_locatable
 import numpy as np
+
 from astrohack._utils._logger._astrohack_logger import _get_astrohack_logger
 
-=======
-import dask
-import xarray
->>>>>>> d084a026
 from mpl_toolkits.axes_grid1 import make_axes_locatable
-import numpy as np
 
 from astrohack._utils._logger._astrohack_logger import _get_astrohack_logger
-
 
 def _well_positioned_colorbar(ax, fig, image, label, location='right', size='5%', pad=0.05):
     """
@@ -205,8 +202,6 @@
         newtablename="/".join((ms_name, 'POINTING'))
     )
 
-<<<<<<< HEAD
-=======
     
 def _dask_compute(data_dict, function, param_dict, key_list=[], parallel=False):
     
@@ -237,7 +232,6 @@
             else:
                 _construct_graph(value, function, param_dict, key_list, parallel)
 
->>>>>>> d084a026
 
 def _stokes_axis_to_fits_header(header, iaxis):
     """
@@ -299,8 +293,6 @@
     return header
 
 
-<<<<<<< HEAD
-=======
 def _resolution_to_fits_header(header, resolution):
     """
     Adds resolution information to standard header keywords: BMAJ, BMIN and BPA
@@ -323,7 +315,6 @@
     return header
 
 
->>>>>>> d084a026
 def _bool_to_string(flag):
     """
     Converts a boolean to a yes or no string
